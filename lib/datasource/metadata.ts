--- conflicted
+++ resolved
@@ -1,18 +1,8 @@
-<<<<<<< HEAD
-import is from '@sindresorhus/is';
 import parse from 'github-url-from-git';
 import { DateTime } from 'luxon';
 import * as hostRules from '../util/host-rules';
-import { parseUrl } from '../util/url';
-import { ReleaseResult } from './common';
-=======
-import URL from 'url';
-import parse from 'github-url-from-git';
-import { DateTime } from 'luxon';
-import * as hostRules from '../util/host-rules';
-import { validateUrl } from '../util/url';
+import { parseUrl, validateUrl } from '../util/url';
 import type { ReleaseResult } from './types';
->>>>>>> ccdb09fe
 
 // Use this object to define changelog URLs for packages
 // Only necessary when the changelog data cannot be found in the package's source repository

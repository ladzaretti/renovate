import { HostRule } from '../../types';
import { findAll } from '../../util/host-rules';
import { parseUrl } from '../../util/url';

function isAuthenticatable(rule: HostRule): boolean {
  return (
    !!rule.resolvedHost &&
    ((!!rule.username && !!rule.password) || !!rule.token)
  );
}

export function findAllAuthenticatable({
  hostType,
}: {
  hostType: string;
}): HostRule[] {
  return findAll({ hostType }).filter(isAuthenticatable);
}

<<<<<<< HEAD
export function getDomain(hostRule: HostRule): string {
  if (hostRule.hostName) {
    return hostRule.hostName;
  }
  if (hostRule.domainName) {
    return hostRule.domainName;
  }
  if (hostRule.baseUrl) {
    return parseUrl(hostRule.baseUrl).host;
  }

  return null;
}

=======
>>>>>>> c83eb54d
export function getAuthenticationHeaderValue(hostRule: HostRule): string {
  if (hostRule.username) {
    return `${hostRule.username}:${hostRule.password}`;
  }

  return hostRule.token;
}<|MERGE_RESOLUTION|>--- conflicted
+++ resolved
@@ -1,6 +1,5 @@
 import { HostRule } from '../../types';
 import { findAll } from '../../util/host-rules';
-import { parseUrl } from '../../util/url';
 
 function isAuthenticatable(rule: HostRule): boolean {
   return (
@@ -17,23 +16,6 @@
   return findAll({ hostType }).filter(isAuthenticatable);
 }
 
-<<<<<<< HEAD
-export function getDomain(hostRule: HostRule): string {
-  if (hostRule.hostName) {
-    return hostRule.hostName;
-  }
-  if (hostRule.domainName) {
-    return hostRule.domainName;
-  }
-  if (hostRule.baseUrl) {
-    return parseUrl(hostRule.baseUrl).host;
-  }
-
-  return null;
-}
-
-=======
->>>>>>> c83eb54d
 export function getAuthenticationHeaderValue(hostRule: HostRule): string {
   if (hostRule.username) {
     return `${hostRule.username}:${hostRule.password}`;
